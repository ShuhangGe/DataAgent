#!/usr/bin/env python3
"""
User Behavior Analysis Tools Library - Backward Compatibility Module

This file maintains backward compatibility with existing code by importing all functions
from the new modular structure.

🏗️  NEW MODULAR STRUCTURE:
- Tools/core/analyzer.py - UserBehaviorAnalyzer class
- Tools/filters/user_filters.py - Step 1 filter functions  
- Tools/analysis/event_analysis.py - Step 2 analysis functions
- Tools/utils/export_utils.py - Export and utility functions
- Tools/main.py - Main entry point

All original functionality is preserved and available through the same imports:
>>> from Tools.Check_Data import *
"""

import sys
import os

# Add current directory to path for imports
current_dir = os.path.dirname(os.path.abspath(__file__))
if current_dir not in sys.path:
    sys.path.insert(0, current_dir)

# Import required modules that were available in the original file
import pandas as pd
import sqlite3
import json
from datetime import datetime, timedelta
from typing import List, Dict, Optional, Tuple
import argparse
import matplotlib.pyplot as plt
import seaborn as sns
import numpy as np

# Core analyzer class
from core.analyzer import UserBehaviorAnalyzer

# Step 1: Filter Functions
from filters.user_filters import (
    analyze_day1_returning_users,
    analyze_users_without_day1_return,
    filter_by_location,
    get_users_by_device_ids
)

# Step 2: Analysis Functions
from analysis.event_analysis import (
    get_event_statistics,
    get_events_by_popularity,
    plot_event_per_user,
    find_frequent_events,
    filter_devices_by_events,
    plot_event_counts,
    get_users_with_search_terms_percentage
)

# Utility and Export Functions
from utils.export_utils import (
    export_results,
    export_filtered_data,
    export_analysis_results,
    extract_device_ids,
    extract_user_data
)

# Main function
from main import main

# Explicitly add all functions to globals() to ensure they're available
globals().update({
    'UserBehaviorAnalyzer': UserBehaviorAnalyzer,
    'analyze_day1_returning_users': analyze_day1_returning_users,
    'analyze_users_without_day1_return': analyze_users_without_day1_return,
    'filter_by_location': filter_by_location,
    'get_users_by_device_ids': get_users_by_device_ids,
    'get_event_statistics': get_event_statistics,
    'get_events_by_popularity': get_events_by_popularity,
    'plot_event_per_user': plot_event_per_user,
    'find_frequent_events': find_frequent_events,
    'filter_devices_by_events': filter_devices_by_events,
    'plot_event_counts': plot_event_counts,
    'export_results': export_results,
    'export_filtered_data': export_filtered_data,
    'export_analysis_results': export_analysis_results,
    'extract_device_ids': extract_device_ids,
    'extract_user_data': extract_user_data,
    'main': main
})

# Version and metadata
__version__ = "2.0.0"
__status__ = "Modular"

# Export all public functions for backwards compatibility
__all__ = [
    # Core class
    'UserBehaviorAnalyzer',
    
    # Step 1: Filter Functions
    'analyze_day1_returning_users',
    'analyze_users_without_day1_return', 
    'filter_by_location',
    'get_users_by_device_ids',
    
    # Step 2: Analysis Functions
    'get_event_statistics',
    'get_events_by_popularity',
    'plot_event_per_user',
    'find_frequent_events',
    'filter_devices_by_events',
    'plot_event_counts',
    'get_users_with_search_terms_percentage',
    
    # Utility Functions
    'export_results',
    'export_filtered_data',
    'export_analysis_results',
    'extract_device_ids',
    'extract_user_data',
    
    # Main function
    'main'
]

# Print reorganization info when imported (but not when run as main)
if __name__ != "__main__":
    print("📦 User Behavior Analysis Tools - Modular Structure")
    print("✅ Backward compatibility maintained - all functions available")
    print("🔧 Code separated into: core/, filters/, analysis/, utils/")

if __name__ == "__main__":
<<<<<<< HEAD
    main() 
=======
    main()
>>>>>>> c64c4321
<|MERGE_RESOLUTION|>--- conflicted
+++ resolved
@@ -132,8 +132,4 @@
     print("🔧 Code separated into: core/, filters/, analysis/, utils/")
 
 if __name__ == "__main__":
-<<<<<<< HEAD
     main() 
-=======
-    main()
->>>>>>> c64c4321
